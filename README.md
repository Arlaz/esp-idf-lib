--- conflicted
+++ resolved
@@ -99,14 +99,10 @@
 
 ## Credits
 
-<<<<<<< HEAD
-- [Tomoyuki Sakurai](https://github.com/trombik) who added support for ESP8266 RTOS SDK
+- [Tomoyuki Sakurai](https://github.com/trombik) developer of the LM75 driver, 
+  author of the RTOS SDK ESP82666 support, master of Travis CI
 - [Gunar Schorcht](https://github.com/gschorcht), developer of SHT3x and BME680 drivers
 - [Brian Schwind](https://github.com/bschwind), developer of TS2561 and TSL4531 drivers
-=======
-- [Tomoyuki Sakurai](https://github.com/trombik) developer of the LM75 driver, 
-  author of the RTOS SDK ESP82666 support, master of Travis CI
->>>>>>> cb187cf5
 - [Andrej Krutak](https://github.com/andree182), developer of BH1750 driver
 - Frank Bargstedt, developer of BMP180 driver
 - [sheinz](https://github.com/sheinz), developer of BMP280 driver
